##############################################################################
# Copyright (c) 2013-2016, Lawrence Livermore National Security, LLC.
# Produced at the Lawrence Livermore National Laboratory.
#
# This file is part of Spack.
# Created by Todd Gamblin, tgamblin@llnl.gov, All rights reserved.
# LLNL-CODE-647188
#
# For details, see https://github.com/llnl/spack
# Please also see the LICENSE file for our notice and the LGPL.
#
# This program is free software; you can redistribute it and/or modify
# it under the terms of the GNU Lesser General Public License (as
# published by the Free Software Foundation) version 2.1, February 1999.
#
# This program is distributed in the hope that it will be useful, but
# WITHOUT ANY WARRANTY; without even the IMPLIED WARRANTY OF
# MERCHANTABILITY or FITNESS FOR A PARTICULAR PURPOSE. See the terms and
# conditions of the GNU Lesser General Public License for more details.
#
# You should have received a copy of the GNU Lesser General Public
# License along with this program; if not, write to the Free Software
# Foundation, Inc., 59 Temple Place, Suite 330, Boston, MA 02111-1307 USA
##############################################################################
"""
Test for multi_method dispatch.
"""
import unittest

import spack
from spack.multimethod import *
from spack.version import *
from spack.spec import Spec
from spack.multimethod import when
from spack.test.mock_packages_test import *
from spack.version import *


class MultiMethodTest(MockPackagesTest):

    def test_no_version_match(self):
        pkg = spack.repo.get('multimethod@2.0')
        self.assertRaises(NoSuchMethodError, pkg.no_version_2)


    def test_one_version_match(self):
        pkg = spack.repo.get('multimethod@1.0')
        self.assertEqual(pkg.no_version_2(), 1)

        pkg = spack.repo.get('multimethod@3.0')
        self.assertEqual(pkg.no_version_2(), 3)

        pkg = spack.repo.get('multimethod@4.0')
        self.assertEqual(pkg.no_version_2(), 4)


    def test_version_overlap(self):
        pkg = spack.repo.get('multimethod@2.0')
        self.assertEqual(pkg.version_overlap(), 1)

        pkg = spack.repo.get('multimethod@5.0')
        self.assertEqual(pkg.version_overlap(), 2)


    def test_mpi_version(self):
        pkg = spack.repo.get('multimethod^mpich@3.0.4')
        self.assertEqual(pkg.mpi_version(), 3)

        pkg = spack.repo.get('multimethod^mpich2@1.2')
        self.assertEqual(pkg.mpi_version(), 2)

        pkg = spack.repo.get('multimethod^mpich@1.0')
        self.assertEqual(pkg.mpi_version(), 1)


    def test_undefined_mpi_version(self):
        pkg = spack.repo.get('multimethod^mpich@0.4')
        self.assertEqual(pkg.mpi_version(), 1)

        pkg = spack.repo.get('multimethod^mpich@1.4')
        self.assertEqual(pkg.mpi_version(), 1)


    def test_default_works(self):
        pkg = spack.repo.get('multimethod%gcc')
        self.assertEqual(pkg.has_a_default(), 'gcc')

        pkg = spack.repo.get('multimethod%intel')
        self.assertEqual(pkg.has_a_default(), 'intel')

        pkg = spack.repo.get('multimethod%pgi')
        self.assertEqual(pkg.has_a_default(), 'default')


<<<<<<< HEAD
    def test_target_match(self):
        platform = spack.architecture.sys_type()
        targets = platform.targets.values()
        for target in targets[:-1]:
            pkg = spack.repo.get('multimethod='+target.name)
            self.assertEqual(pkg.different_by_target(), target.name)

        pkg = spack.repo.get('multimethod='+targets[-1].name)
        if len(targets) == 1:
            self.assertEqual(pkg.different_by_target(), targets[-1].name)
        else:
            self.assertRaises(NoSuchMethodError, pkg.different_by_target)
=======
    def test_architecture_match(self):
        pkg = spack.repo.get('multimethod arch=x86_64')
        self.assertEqual(pkg.different_by_architecture(), 'x86_64')

        pkg = spack.repo.get('multimethod arch=ppc64')
        self.assertEqual(pkg.different_by_architecture(), 'ppc64')

        pkg = spack.repo.get('multimethod arch=ppc32')
        self.assertEqual(pkg.different_by_architecture(), 'ppc32')

        pkg = spack.repo.get('multimethod arch=arm64')
        self.assertEqual(pkg.different_by_architecture(), 'arm64')

        pkg = spack.repo.get('multimethod arch=macos')
        self.assertRaises(NoSuchMethodError, pkg.different_by_architecture)
>>>>>>> d3916707


    def test_dependency_match(self):
        pkg = spack.repo.get('multimethod^zmpi')
        self.assertEqual(pkg.different_by_dep(), 'zmpi')

        pkg = spack.repo.get('multimethod^mpich')
        self.assertEqual(pkg.different_by_dep(), 'mpich')

        # If we try to switch on some entirely different dep, it's ambiguous,
        # but should take the first option
        pkg = spack.repo.get('multimethod^foobar')
        self.assertEqual(pkg.different_by_dep(), 'mpich')


    def test_virtual_dep_match(self):
        pkg = spack.repo.get('multimethod^mpich2')
        self.assertEqual(pkg.different_by_virtual_dep(), 2)

        pkg = spack.repo.get('multimethod^mpich@1.0')
        self.assertEqual(pkg.different_by_virtual_dep(), 1)<|MERGE_RESOLUTION|>--- conflicted
+++ resolved
@@ -92,20 +92,7 @@
         self.assertEqual(pkg.has_a_default(), 'default')
 
 
-<<<<<<< HEAD
-    def test_target_match(self):
-        platform = spack.architecture.sys_type()
-        targets = platform.targets.values()
-        for target in targets[:-1]:
-            pkg = spack.repo.get('multimethod='+target.name)
-            self.assertEqual(pkg.different_by_target(), target.name)
-
-        pkg = spack.repo.get('multimethod='+targets[-1].name)
-        if len(targets) == 1:
-            self.assertEqual(pkg.different_by_target(), targets[-1].name)
-        else:
-            self.assertRaises(NoSuchMethodError, pkg.different_by_target)
-=======
+#ifdef NEW
     def test_architecture_match(self):
         pkg = spack.repo.get('multimethod arch=x86_64')
         self.assertEqual(pkg.different_by_architecture(), 'x86_64')
@@ -121,7 +108,20 @@
 
         pkg = spack.repo.get('multimethod arch=macos')
         self.assertRaises(NoSuchMethodError, pkg.different_by_architecture)
->>>>>>> d3916707
+#else /* not NEW */
+    def test_target_match(self):
+        platform = spack.architecture.sys_type()
+        targets = platform.targets.values()
+        for target in targets[:-1]:
+            pkg = spack.repo.get('multimethod='+target.name)
+            self.assertEqual(pkg.different_by_target(), target.name)
+
+        pkg = spack.repo.get('multimethod='+targets[-1].name)
+        if len(targets) == 1:
+            self.assertEqual(pkg.different_by_target(), targets[-1].name)
+        else:
+            self.assertRaises(NoSuchMethodError, pkg.different_by_target)
+#endif /* not NEW */
 
 
     def test_dependency_match(self):
