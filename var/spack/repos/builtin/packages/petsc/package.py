##############################################################################
# Copyright (c) 2013-2016, Lawrence Livermore National Security, LLC.
# Produced at the Lawrence Livermore National Laboratory.
#
# This file is part of Spack.
# Created by Todd Gamblin, tgamblin@llnl.gov, All rights reserved.
# LLNL-CODE-647188
#
# For details, see https://github.com/llnl/spack
# Please also see the LICENSE file for our notice and the LGPL.
#
# This program is free software; you can redistribute it and/or modify
# it under the terms of the GNU Lesser General Public License (as
# published by the Free Software Foundation) version 2.1, February 1999.
#
# This program is distributed in the hope that it will be useful, but
# WITHOUT ANY WARRANTY; without even the IMPLIED WARRANTY OF
# MERCHANTABILITY or FITNESS FOR A PARTICULAR PURPOSE. See the terms and
# conditions of the GNU Lesser General Public License for more details.
#
# You should have received a copy of the GNU Lesser General Public
# License along with this program; if not, write to the Free Software
# Foundation, Inc., 59 Temple Place, Suite 330, Boston, MA 02111-1307 USA
##############################################################################

import os
from spack import *


class Petsc(Package):
    """PETSc is a suite of data structures and routines for the scalable
    (parallel) solution of scientific applications modeled by partial
    differential equations.
    """

    homepage = "http://www.mcs.anl.gov/petsc/index.html"
    url = "http://ftp.mcs.anl.gov/pub/petsc/release-snapshots/petsc-3.5.3.tar.gz"

    version('develop', git='https://bitbucket.org/petsc/petsc.git', tag='master')
    version('xsdk-0.2.0', git='https://bitbucket.org/petsc/petsc.git', tag='xsdk-0.2.0')
    version('for-pflotran-0.1.0', git='https://bitbucket.org/petsc/petsc.git',
            commit='7943f4e1472fff9cf1fc630a1100136616e4970f')

    version('3.7.5', 'f00f6e6a3bac39052350dd47194b58a3')
    version('3.7.4', 'aaf94fa54ef83022c14091f10866eedf')
    version('3.7.2', '50da49867ce7a49e7a0c1b37f4ec7b34')
    version('3.6.4', '7632da2375a3df35b8891c9526dbdde7')
    version('3.6.3', '91dd3522de5a5ef039ff8f50800db606')
    version('3.5.3', 'd4fd2734661e89f18ac6014b5dd1ef2f')
    version('3.5.2', 'ad170802b3b058b5deb9cd1f968e7e13')
    version('3.5.1', 'a557e029711ebf425544e117ffa44d8f')
    version('3.4.4', '7edbc68aa6d8d6a3295dd5f6c2f6979d')

    variant('shared',  default=True,
            description='Enables the build of shared libraries')
    variant('mpi',     default=True,  description='Activates MPI support')
    variant('double',  default=True,
            description='Switches between single and double precision')
    variant('complex', default=False, description='Build with complex numbers')
    variant('debug',   default=False, description='Compile in debug mode')

    variant('metis',   default=True,
            description='Activates support for metis and parmetis')
    variant('hdf5',    default=True,
            description='Activates support for HDF5 (only parallel)')
    variant('boost',   default=True,  description='Activates support for Boost')
    variant('hypre',   default=True,
            description='Activates support for Hypre (only parallel)')
    variant('mumps',   default=False,
            description='Activates support for MUMPS (only parallel'
            ' and 32bit indices)')
    variant('superlu-dist', default=True,
            description='Activates support for SuperluDist (only parallel)')
    variant('trilinos', default=False,
            description='Activates support for Trilinos (only parallel)')
    variant('int64', default=False,
            description='Compile with 64bit indices')

    # Virtual dependencies
    # Git repository needs sowing to build Fortran interface
    depends_on('sowing', when='@develop')

    # PETSc, hypre, superlu_dist when built with int64 use 32 bit integers
    # with BLAS/LAPACK
    depends_on('blas')
    depends_on('lapack')
    depends_on('mpi', when='+mpi')

    # Build dependencies
    depends_on('python @2.6:2.7', type='build')

    # Other dependencies
    depends_on('boost', when='@:3.5+boost')
    depends_on('metis@5:~int64', when='+metis~int64')
    depends_on('metis@5:+int64', when='+metis+int64')

    depends_on('hdf5+mpi', when='+hdf5+mpi')
    depends_on('parmetis', when='+metis+mpi')
    # Hypre does not support complex numbers.
    # Also PETSc prefer to build it without internal superlu, likely due to
    # conflict in headers see
    # https://bitbucket.org/petsc/petsc/src/90564b43f6b05485163c147b464b5d6d28cde3ef/config/BuildSystem/config/packages/hypre.py
    depends_on('hypre~internal-superlu~int64', when='+hypre+mpi~complex~int64')
    depends_on('hypre@xsdk-0.2.0~internal-superlu+int64', when='@xsdk-0.2.0+hypre+mpi~complex+int64')
    depends_on('hypre@xsdk-0.2.0~internal-superlu~int64', when='@xsdk-0.2.0+hypre+mpi~complex~int64')
    depends_on('hypre@develop~internal-superlu+int64', when='@develop+hypre+mpi~complex+int64')
    depends_on('hypre@develop~internal-superlu~int64', when='@develop+hypre+mpi~complex~int64')
    depends_on('hypre~internal-superlu+int64', when='+hypre+mpi~complex+int64')
    depends_on('superlu-dist@:4.3~int64', when='@3.4.4:3.6.4+superlu-dist+mpi~int64')
    depends_on('superlu-dist@:4.3+int64', when='@3.4.4:3.6.4+superlu-dist+mpi+int64')
    depends_on('superlu-dist@5.0.0:~int64', when='@3.7:+superlu-dist+mpi~int64')
    depends_on('superlu-dist@5.0.0:+int64', when='@3.7:+superlu-dist+mpi+int64')
    depends_on('superlu-dist@5.0.0:~int64', when='@for-pflotran-0.1.0+superlu-dist+mpi~int64')
    depends_on('superlu-dist@5.0.0:+int64', when='@for-pflotran-0.1.0+superlu-dist+mpi+int64')
    depends_on('superlu-dist@xsdk-0.2.0~int64', when='@xsdk-0.2.0+superlu-dist+mpi~int64')
    depends_on('superlu-dist@xsdk-0.2.0+int64', when='@xsdk-0.2.0+superlu-dist+mpi+int64')
    depends_on('superlu-dist@develop~int64', when='@develop+superlu-dist+mpi~int64')
    depends_on('superlu-dist@develop+int64', when='@develop+superlu-dist+mpi+int64')
    depends_on('mumps+mpi', when='+mumps+mpi~int64')
    depends_on('scalapack', when='+mumps+mpi~int64')
    depends_on('scalapack', when='+mumps+mpi')
    depends_on('trilinos@12.6.2:', when='@3.7.0:+trilinos+mpi')
<<<<<<< HEAD
=======
    depends_on('trilinos@xsdk-0.2.0', when='@xsdk-0.2.0+trilinos+mpi')
    depends_on('trilinos@develop', when='@xdevelop+trilinos+mpi')        
>>>>>>> 4f33018b
    
    def mpi_dependent_options(self):
        if '~mpi' in self.spec:
            compiler_opts = [
                '--with-cc=%s' % os.environ['CC'],
                '--with-cxx=%s' % (os.environ['CXX']
                                   if self.compiler.cxx is not None else '0'),
                '--with-fc=%s' % (os.environ['FC']
                                  if self.compiler.fc is not None else '0'),
                '--with-mpi=0'
            ]
            error_message_fmt = \
                '\t{library} support requires "+mpi" to be activated'

            # If mpi is disabled (~mpi), it's an error to have any of these
            # enabled. This generates a list of any such errors.
            errors = [
                error_message_fmt.format(library=x)
                for x in ('hdf5', 'hypre', 'parmetis', 'mumps', 'superlu-dist')
                if ('+' + x) in self.spec]
            if errors:
                errors = ['incompatible variants given'] + errors
                raise RuntimeError('\n'.join(errors))
        else:
            compiler_opts = [
                '--with-cc=%s' % self.spec['mpi'].mpicc,
                '--with-cxx=%s' % self.spec['mpi'].mpicxx,
                '--with-fc=%s' % self.spec['mpi'].mpifc
            ]
        return compiler_opts

    def install(self, spec, prefix):
        options = ['--with-ssl=0',
                   '--with-x=0',
                   '--download-c2html=0',
                   '--download-sowing=0',
                   '--download-hwloc=0']
        options.extend(self.mpi_dependent_options())
        options.extend([
            '--with-precision=%s' % (
                'double' if '+double' in spec else 'single'),
            '--with-scalar-type=%s' % (
                'complex' if '+complex' in spec else 'real'),
            '--with-shared-libraries=%s' % ('1' if '+shared' in spec else '0'),
            '--with-debugging=%s' % ('1' if '+debug' in spec else '0'),
            '--with-64-bit-indices=%s' % ('1' if '+int64' in spec else '0')
        ])
        # Make sure we use exactly the same Blas/Lapack libraries
        # across the DAG. To that end list them explicitly
        lapack_blas = spec['lapack'].libs + spec['blas'].libs
        options.extend([
            '--with-blas-lapack-lib=%s' % lapack_blas.joined()
        ])

        if 'trilinos' in spec:
            options.append('--with-cxx-dialect=C++11')
	    
        # Activates library support if needed
        for library in ('metis', 'boost', 'hdf5', 'hypre', 'parmetis',
                        'mumps', 'scalapack', 'trilinos'):
            options.append(
                '--with-{library}={value}'.format(
                    library=library, value=('1' if library in spec else '0'))
            )
            if library in spec:
                options.append(
                    '--with-{library}-dir={path}'.format(
                        library=library, path=spec[library].prefix)
                )
        # PETSc does not pick up SuperluDist from the dir as they look for
        # superlu_dist_4.1.a
        if 'superlu-dist' in spec:
            options.extend([
                '--with-superlu_dist-include=%s' %
                spec['superlu-dist'].prefix.include,
                '--with-superlu_dist-lib=%s' %
                join_path(spec['superlu-dist'].prefix.lib,
                          'libsuperlu_dist.a'),
                '--with-superlu_dist=1'
            ])
        else:
            options.append(
                '--with-superlu_dist=0'
            )

        configure('--prefix=%s' % prefix, *options)

        # PETSc has its own way of doing parallel make.
        make('MAKE_NP=%s' % make_jobs, parallel=False)
        make("install")

        # solve Poisson equation in 2D to make sure nothing is broken:
        if ('mpi' in spec) and self.run_tests:
            with working_dir('src/ksp/ksp/examples/tutorials'):
                env['PETSC_DIR'] = self.prefix
                cc = Executable(spec['mpi'].mpicc)
                cc('ex50.c', '-I%s' % prefix.include, '-L%s' % prefix.lib,
                   '-lpetsc', '-lm', '-o', 'ex50')
                run = Executable(join_path(spec['mpi'].prefix.bin, 'mpirun'))
                run('ex50', '-da_grid_x', '4', '-da_grid_y', '4')
                if 'superlu-dist' in spec:
                    run('ex50',
                        '-da_grid_x', '4',
                        '-da_grid_y', '4',
                        '-pc_type', 'lu',
                        '-pc_factor_mat_solver_package', 'superlu_dist')

                if 'mumps' in spec:
                    run('ex50',
                        '-da_grid_x', '4',
                        '-da_grid_y', '4',
                        '-pc_type', 'lu',
                        '-pc_factor_mat_solver_package', 'mumps')

                if 'hypre' in spec:
                    run('ex50',
                        '-da_grid_x', '4',
                        '-da_grid_y', '4',
                        '-pc_type', 'hypre',
                        '-pc_hypre_type', 'boomeramg')

    def setup_environment(self, spack_env, run_env):
        # configure fails if these env vars are set outside of Spack
        spack_env.unset('PETSC_DIR')
        spack_env.unset('PETSC_ARCH')

        # Set PETSC_DIR in the module file
        run_env.set('PETSC_DIR', self.prefix)
        run_env.unset('PETSC_ARCH')

    def setup_dependent_environment(self, spack_env, run_env, dependent_spec):
        # Set up PETSC_DIR for everyone using PETSc package
        spack_env.set('PETSC_DIR', self.prefix)
        spack_env.unset('PETSC_ARCH')<|MERGE_RESOLUTION|>--- conflicted
+++ resolved
@@ -120,11 +120,8 @@
     depends_on('scalapack', when='+mumps+mpi~int64')
     depends_on('scalapack', when='+mumps+mpi')
     depends_on('trilinos@12.6.2:', when='@3.7.0:+trilinos+mpi')
-<<<<<<< HEAD
-=======
     depends_on('trilinos@xsdk-0.2.0', when='@xsdk-0.2.0+trilinos+mpi')
     depends_on('trilinos@develop', when='@xdevelop+trilinos+mpi')        
->>>>>>> 4f33018b
     
     def mpi_dependent_options(self):
         if '~mpi' in self.spec:
